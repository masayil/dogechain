--- conflicted
+++ resolved
@@ -1220,7 +1220,6 @@
 	}
 
 	ibft := &Ibft{
-<<<<<<< HEAD
 		logger: hclog.NewNullLogger(),
 		config: &consensus.Config{
 			Params: &chain.Params{
@@ -1228,19 +1227,6 @@
 				ChainID: 100,
 			},
 		},
-		blockchain:       m,
-		validatorKey:     addr.priv,
-		validatorKeyAddr: addr.Address(),
-		closeCh:          make(chan struct{}),
-		isClosed:         atomic.NewBool(false),
-		updateCh:         make(chan struct{}),
-		operator:         &operator{},
-		state:            currentstate.NewState(),
-		epochSize:        DefaultEpochSize,
-		metrics:          consensus.NilMetrics(),
-=======
-		logger:              hclog.NewNullLogger(),
-		config:              &consensus.Config{},
 		blockchain:          m,
 		validatorKey:        addr.priv,
 		validatorKeyAddr:    addr.Address(),
@@ -1248,11 +1234,10 @@
 		isClosed:            atomic.NewBool(false),
 		updateCh:            make(chan struct{}),
 		operator:            &operator{},
-		state:               newState(),
+		state:               currentstate.NewState(),
 		epochSize:           DefaultEpochSize,
 		metrics:             consensus.NilMetrics(),
 		exhaustingContracts: make(map[types.Address]struct{}),
->>>>>>> a9777034
 	}
 
 	initIbftMechanism(PoA, ibft)
@@ -1718,7 +1703,6 @@
 	}
 }
 
-<<<<<<< HEAD
 func TestState_FaultyNodes(t *testing.T) {
 	t.Parallel()
 
@@ -1806,7 +1790,8 @@
 
 	increaseHeaderGasIfNeeded(transition, header, tx2)
 	assert.Equal(t, uint64(155000), header.GasLimit)
-=======
+}
+
 func Test_shouldBanishTx(t *testing.T) {
 	mockTx := &types.Transaction{
 		Nonce:    0,
@@ -1851,5 +1836,4 @@
 		},
 		i.exhaustingContracts,
 	)
->>>>>>> a9777034
 }