--- conflicted
+++ resolved
@@ -18,7 +18,6 @@
 	helperFlags "github.com/0xPolygon/polygon-sdk/helper/flags"
 	"github.com/0xPolygon/polygon-sdk/secrets"
 	"github.com/0xPolygon/polygon-sdk/server"
-	"github.com/0xPolygon/polygon-sdk/txpool"
 	"github.com/0xPolygon/polygon-sdk/types"
 	"github.com/mitchellh/cli"
 	"github.com/ryanuber/columnize"
@@ -26,28 +25,16 @@
 )
 
 const (
-<<<<<<< HEAD
 	GenesisFileName            = "./genesis.json"
 	DefaultChainName           = "example"
 	DefaultChainID             = 100
 	DefaultPremineBalance      = "0x3635C9ADC5DEA00000" // 1000 ETH
 	DefaultConsensus           = "pow"
-	DefaultPriceLimit          = 1
 	DefaultMaxSlots            = 4096
-	DefaultAccountPendingLimit = txpool.DefaultAccountPendingLimit
-	DefaultLifetime            = txpool.DefaultLifetime
 	GenesisGasUsed             = 458752  // 0x70000
 	GenesisGasLimit            = 5242880 // 0x500000
-=======
-	GenesisFileName       = "./genesis.json"
-	DefaultChainName      = "example"
-	DefaultChainID        = 100
-	DefaultPremineBalance = "0x3635C9ADC5DEA00000" // 1000 ETH
-	DefaultConsensus      = "pow"
-	DefaultMaxSlots       = 4096
-	GenesisGasUsed        = 458752  // 0x70000
-	GenesisGasLimit       = 5242880 // 0x500000
->>>>>>> 64ac08cb
+	DefaultAccountPendingLimit = 16
+	DefaultLifetime            = 3 * time.Hour
 )
 
 // FlagDescriptor contains the description elements for a command flag
