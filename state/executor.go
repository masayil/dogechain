--- conflicted
+++ resolved
@@ -97,11 +97,7 @@
 
 	_, root, err := snap.Commit(objs)
 	if err != nil {
-<<<<<<< HEAD
-		return types.Hash{}, nil
-=======
 		return types.Hash{}, err
->>>>>>> d19d4001
 	}
 
 	return types.BytesToHash(root), nil
@@ -481,7 +477,6 @@
 	s2, root, err := t.snapshot.Commit(objs)
 	if err != nil {
 		return nil, types.Hash{}, err
-<<<<<<< HEAD
 	}
 
 	// If snapshotting is enabled, update the snapshot tree with this new version
@@ -509,8 +504,6 @@
 
 		t.snap = nil
 		t.txn.CleanSnap()
-=======
->>>>>>> d19d4001
 	}
 
 	return s2, types.BytesToHash(root), nil
